--- conflicted
+++ resolved
@@ -98,10 +98,6 @@
 - Current net power consumption and lifetime net energy production and consumption over all phases.
 - Current net power consumption and lifetime net energy production and consumption for each individual phase named L1, L2 and L3.
 - Current power production for each connected inverter.
-<<<<<<< HEAD
-- Lifetime Energy Import and Export over all phases and for each phase individually from meters readings when consumption CT is installed in Load with Solar Production mode.
-=======
->>>>>>> 3d22f74e
 
 **Note** If you have CT clamps on a single phase / breaker circuit only, the L1 production and consumption phase sensors will show same data as the over all phases sensors.
 
@@ -147,14 +143,7 @@
 |Envoy \<sn\> Today's Energy Consumption L\<n\>|sensor.Envoy_\<sn\>_todays_energy_consumption_L\<n\>|Wh|4,5,6|
 |Envoy \<sn\> Last Seven Days Energy Consumption L\<n\>|sensor.Envoy_\<sn\>_last_seven_days_energy_consumption L\<n\>|Wh|4,5,6|
 |Envoy \<sn\> Lifetime Energy Consumption L\<n\>|sensor.Envoy_\<sn\>_lifetime_energy_consumption_L\<n\>|Wh|4,5,6|
-<<<<<<< HEAD
-|Envoy \<sn\> Lifetime Energy Import|sensor.Envoy_\<sn\>_lifetime_energy_import|Wh|4,5,7,8|
-|Envoy \<sn\> Lifetime Energy Export|sensor.Envoy_\<sn\>_lifetime_energy_export|Wh|4,5,7,8|
-|Envoy \<sn\> Lifetime Energy Import L\<n\>|sensor.Envoy_\<sn\>_lifetime_energy_import_L\<n\>|Wh|4,5,7,8|
-|Envoy \<sn\> Lifetime Energy Export L\<n\>|sensor.Envoy_\<sn\>_lifetime_energy_export_L\<n\>|Wh|4,5,7,8|
-=======
 |Envoy \<sn\> Lifetime Net Energy Consumption L\<n\>|sensor.Envoy_\<sn\>_lifetime_net_energy_consumption_L\<n\>|Wh|4,5,6|
->>>>>>> 3d22f74e
 
 1 Always zero for Envoy Metered without meters.  
 2 Reportedly resets to zero when reaching ~1.92MWh for Envoy Metered without meters.  
