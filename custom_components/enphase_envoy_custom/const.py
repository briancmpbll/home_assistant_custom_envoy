--- conflicted
+++ resolved
@@ -10,23 +10,18 @@
     SensorEntityDescription,
     SensorStateClass,
 )
-<<<<<<< HEAD
-
 
 from homeassistant.components.switch import (
     SwitchDeviceClass,
     SwitchEntityDescription
 )
 
-from homeassistant.const import ENERGY_WATT_HOUR, POWER_WATT, Platform, PERCENTAGE
-=======
 from homeassistant.const import (
     UnitOfEnergy, 
     UnitOfPower, 
     Platform, 
     PERCENTAGE
 )
->>>>>>> 9498a663
 
 DOMAIN = "enphase_envoy"
 
@@ -270,7 +265,6 @@
     native_unit_of_measurement=UnitOfEnergy.WATT_HOUR,
     state_class=SensorStateClass.TOTAL,
     device_class=SensorDeviceClass.ENERGY
-<<<<<<< HEAD
 )
 
 GRID_STATUS_BINARY_SENSOR = BinarySensorEntityDescription(
@@ -283,6 +277,4 @@
     key="production_switch",
     name="Production switch",
     device_class=SwitchDeviceClass.SWITCH
-=======
->>>>>>> 9498a663
 )