--- conflicted
+++ resolved
@@ -112,13 +112,14 @@
     ),
 )
 
-<<<<<<< HEAD
 BINARY_SENSORS = (
     BinarySensorEntityDescription(
         key="grid_status",
         name="Grid Status",
         device_class=BinarySensorDeviceClass.CONNECTIVITY,
-=======
+    ),
+)
+  
 PHASE_SENSORS = (
     SensorEntityDescription(
         key="production_l1",
@@ -239,7 +240,6 @@
         native_unit_of_measurement=UnitOfEnergy.WATT_HOUR,
         state_class=SensorStateClass.TOTAL_INCREASING,
         device_class=SensorDeviceClass.ENERGY,
->>>>>>> ef505aa4
     ),
 )
 
