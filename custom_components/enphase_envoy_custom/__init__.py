"""The Enphase Envoy integration."""
from __future__ import annotations

from datetime import timedelta
import logging

import async_timeout
from .envoy_reader import EnvoyReader
import httpx
from numpy import isin

from homeassistant.config_entries import ConfigEntry
from homeassistant.const import CONF_HOST, CONF_NAME, CONF_PASSWORD, CONF_USERNAME
from homeassistant.core import HomeAssistant
from homeassistant.exceptions import ConfigEntryAuthFailed
from homeassistant.helpers.update_coordinator import DataUpdateCoordinator, UpdateFailed
from homeassistant.helpers.storage import Store

from .const import COORDINATOR, DOMAIN, NAME, PLATFORMS, SENSORS, CONF_USE_ENLIGHTEN, CONF_SERIAL, PHASE_SENSORS, DEFAULT_SCAN_INTERVAL

SCAN_INTERVAL = timedelta(seconds=60)
STORAGE_KEY = "envoy"
STORAGE_VERSION = 1
FETCH_RETRIES = 1
FETCH_TIMEOUT_SECONDS = 30
FETCH_HOLDOFF_SECONDS = 0
COLLECTION_TIMEOUT_SECONDS = 55

_LOGGER = logging.getLogger(__name__)


async def async_setup_entry(hass: HomeAssistant, entry: ConfigEntry) -> bool:
    """Set up Enphase Envoy from a config entry."""

    config = entry.data
    options = entry.options
    name = config[CONF_NAME]

    # Setup persistent storage, to save tokens between home assistant restarts
    store = Store(hass, STORAGE_VERSION, ".".join([STORAGE_KEY, entry.entry_id]))

    envoy_reader = EnvoyReader(
        config[CONF_HOST],
        username=config[CONF_USERNAME],
        password=config[CONF_PASSWORD],
        enlighten_user=config[CONF_USERNAME],
        enlighten_pass=config[CONF_PASSWORD],
        inverters=True,
#        async_client=get_async_client(hass),
        use_enlighten_owner_token=config.get(CONF_USE_ENLIGHTEN, False),
        enlighten_serial_num=config[CONF_SERIAL],
        https_flag='s' if config.get(CONF_USE_ENLIGHTEN, False) else '',
        store=store,
        fetch_retries=options.get("data_fetch_retry_count", FETCH_RETRIES),
        fetch_timeout_seconds=options.get("data_fetch_timeout_seconds", FETCH_TIMEOUT_SECONDS),
        fetch_holdoff_seconds=options.get("data_fetch_holdoff_seconds", FETCH_HOLDOFF_SECONDS),
    )
    await envoy_reader._sync_store()

    async def async_update_data():
        """Fetch data from API endpoint."""
        data = {}
        async with async_timeout.timeout(options.get("data_collection_timeout_seconds", COLLECTION_TIMEOUT_SECONDS)):
            try:
                await envoy_reader.getData()
            except httpx.HTTPStatusError as err:
                raise ConfigEntryAuthFailed from err
            except httpx.HTTPError as err:
                raise UpdateFailed(f"Error communicating with API: {err}") from err

            for description in SENSORS:
                if description.key == "inverters":
                    data[
                        "inverters_production"
                    ] = await envoy_reader.inverters_production()

                elif description.key == "batteries":
                    battery_data = await envoy_reader.battery_storage()
                    if isinstance(battery_data, list) and len(battery_data) > 0:
                        battery_dict = {}
                        for item in battery_data:
                            battery_dict[item["serial_num"]] = item

                        data[description.key] = battery_dict

                elif (description.key not in ["current_battery_capacity", "total_battery_percentage"]):
                    data[description.key] = await getattr(
                        envoy_reader, description.key
                    )()

            for description in PHASE_SENSORS:
                if description.key.startswith("production_"):
                    data[description.key] = await envoy_reader.production_phase(
                        description.key
                    )
                elif description.key.startswith("consumption_"):
                    data[description.key] = await envoy_reader.consumption_phase(
                        description.key
                    )
                elif description.key.startswith("net_consumption_"):
                    data[description.key] = await envoy_reader.net_consumption_phase(
                        description.key
                    )
                elif description.key.startswith("daily_production_"):
                    data[description.key] = await envoy_reader.daily_production_phase(
                        description.key
                    )
                elif description.key.startswith("daily_consumption_"):
                    data[description.key] = await envoy_reader.daily_consumption_phase(
                        description.key
                    )
                elif description.key.startswith("lifetime_production_"):
                    data[description.key] = await envoy_reader.lifetime_production_phase(
                        description.key
<<<<<<< HEAD
                    )
                elif description.key.startswith("lifetime_consumption_"):
                    data[description.key] = await envoy_reader.lifetime_consumption_phase(
                        description.key
                    )
                elif description.key.startswith("lifetime_export_"):
                    data[description.key] = await envoy_reader.lifetime_energy_export_phase(
                        description.key
                    )
                elif description.key.startswith("lifetime_import_"):
                    data[description.key] = await envoy_reader.lifetime_energy_import_phase(
                        description.key
                    )
=======
                    ] = await envoy_reader.lifetime_production_phase(description.key)
                elif description.key.startswith("lifetime_net_production_"):
                    data[
                        description.key
                    ] = await envoy_reader.lifetime_net_production_phase(description.key)
                elif description.key.startswith("lifetime_consumption_"):
                    data[
                        description.key
                    ] = await envoy_reader.lifetime_consumption_phase(description.key)
                elif description.key.startswith("lifetime_net_consumption_"):
                    data[
                        description.key
                    ] = await envoy_reader.lifetime_net_consumption_phase(description.key)
>>>>>>> 3d22f74e
                    
            data["grid_status"] = await envoy_reader.grid_status()
            data["envoy_info"] = await envoy_reader.envoy_info()

            _LOGGER.debug("Retrieved data from API: %s", data)

            await envoy_reader._sync_store()
            
            return data

    coordinator = DataUpdateCoordinator(
        hass,
        _LOGGER,
        name=f"envoy {name}",
        update_method=async_update_data,
        update_interval=timedelta(
            seconds=options.get("data_interval", DEFAULT_SCAN_INTERVAL)
        )
    )

    try:
        await coordinator.async_config_entry_first_refresh()
    except ConfigEntryAuthFailed:
        envoy_reader.get_inverters = False
        await coordinator.async_config_entry_first_refresh()

    if not entry.unique_id:
        try:
            serial = await envoy_reader.get_full_serial_number()
        except httpx.HTTPError:
            pass
        else:
            hass.config_entries.async_update_entry(entry, unique_id=serial)

    hass.data.setdefault(DOMAIN, {})[entry.entry_id] = {
        COORDINATOR: coordinator,
        NAME: name,
    }

    await hass.config_entries.async_forward_entry_setups(entry, PLATFORMS)

    return True


async def async_unload_entry(hass: HomeAssistant, entry: ConfigEntry) -> bool:
    """Unload a config entry."""
    unload_ok = await hass.config_entries.async_unload_platforms(entry, PLATFORMS)
    if unload_ok:
        hass.data[DOMAIN].pop(entry.entry_id)
    return unload_ok<|MERGE_RESOLUTION|>--- conflicted
+++ resolved
@@ -112,35 +112,19 @@
                 elif description.key.startswith("lifetime_production_"):
                     data[description.key] = await envoy_reader.lifetime_production_phase(
                         description.key
-<<<<<<< HEAD
-                    )
-                elif description.key.startswith("lifetime_consumption_"):
-                    data[description.key] = await envoy_reader.lifetime_consumption_phase(
-                        description.key
-                    )
-                elif description.key.startswith("lifetime_export_"):
-                    data[description.key] = await envoy_reader.lifetime_energy_export_phase(
-                        description.key
-                    )
-                elif description.key.startswith("lifetime_import_"):
-                    data[description.key] = await envoy_reader.lifetime_energy_import_phase(
-                        description.key
-                    )
-=======
                     ] = await envoy_reader.lifetime_production_phase(description.key)
                 elif description.key.startswith("lifetime_net_production_"):
                     data[
                         description.key
                     ] = await envoy_reader.lifetime_net_production_phase(description.key)
                 elif description.key.startswith("lifetime_consumption_"):
-                    data[
+                    data[description.key] = await envoy_reader.lifetime_consumption_phase(
                         description.key
                     ] = await envoy_reader.lifetime_consumption_phase(description.key)
                 elif description.key.startswith("lifetime_net_consumption_"):
                     data[
                         description.key
                     ] = await envoy_reader.lifetime_net_consumption_phase(description.key)
->>>>>>> 3d22f74e
                     
             data["grid_status"] = await envoy_reader.grid_status()
             data["envoy_info"] = await envoy_reader.envoy_info()
