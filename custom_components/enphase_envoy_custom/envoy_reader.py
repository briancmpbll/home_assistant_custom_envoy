--- conflicted
+++ resolved
@@ -12,7 +12,6 @@
 import xmltodict
 from envoy_utils.envoy_utils import EnvoyUtils
 from homeassistant.util.network import is_ipv6_address
-import xmltodict
 
 #
 # Legacy parser is only used on ancient firmwares
@@ -100,11 +99,8 @@
         https_flag="",
         use_enlighten_owner_token=False,
         token_refresh_buffer_seconds=0,
-<<<<<<< HEAD
         store=None,
-=======
         info_refresh_buffer_seconds=3600,
->>>>>>> 27854ab9
     ):
         """Init the EnvoyReader."""
         self.host = host.lower()
@@ -135,7 +131,9 @@
         self.https_flag = https_flag
         self.use_enlighten_owner_token = use_enlighten_owner_token
         self.token_refresh_buffer_seconds = token_refresh_buffer_seconds
-<<<<<<< HEAD
+        self.endpoint_info_results = None
+        self.info_refresh_buffer_seconds = info_refresh_buffer_seconds
+        self.info_next_refresh_time = datetime.datetime.now()
         self._store = store
         self._store_data = {}
         self._store_update_pending = False
@@ -156,11 +154,6 @@
         if self._store and self._store_update_pending:
             self._store_update_pending = False
             await self._store.async_save(self._store_data)
-=======
-        self.endpoint_info_results = None
-        self.info_refresh_buffer_seconds = info_refresh_buffer_seconds
-        self.info_next_refresh_time = datetime.datetime.now()
->>>>>>> 27854ab9
 
     @property
     def async_client(self):
