--- conflicted
+++ resolved
@@ -100,11 +100,8 @@
         https_flag="",
         use_enlighten_owner_token=False,
         token_refresh_buffer_seconds=0,
-<<<<<<< HEAD
+        store=None,
         info_refresh_buffer_seconds=3600,
-=======
-        store=None,
->>>>>>> b0d3ef69
     ):
         """Init the EnvoyReader."""
         self.host = host.lower()
@@ -135,11 +132,9 @@
         self.https_flag = https_flag
         self.use_enlighten_owner_token = use_enlighten_owner_token
         self.token_refresh_buffer_seconds = token_refresh_buffer_seconds
-<<<<<<< HEAD
         self.endpoint_info_results = None
         self.info_refresh_buffer_seconds = info_refresh_buffer_seconds
         self.info_next_refresh_time = datetime.datetime.now()
-=======
         self._store = store
         self._store_data = {}
         self._store_update_pending = False
@@ -160,7 +155,6 @@
         if self._store and self._store_update_pending:
             self._store_update_pending = False
             await self._store.async_save(self._store_data)
->>>>>>> b0d3ef69
 
     @property
     def async_client(self):
